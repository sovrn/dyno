/**
 * Copyright 2016 Netflix, Inc.
 *
 * Licensed under the Apache License, Version 2.0 (the "License");
 * you may not use this file except in compliance with the License.
 * You may obtain a copy of the License at
 *
 *     http://www.apache.org/licenses/LICENSE-2.0
 *
 * Unless required by applicable law or agreed to in writing, software
 * distributed under the License is distributed on an "AS IS" BASIS,
 * WITHOUT WARRANTIES OR CONDITIONS OF ANY KIND, either express or implied.
 * See the License for the specific language governing permissions and
 * limitations under the License.
 */
package com.netflix.dyno.connectionpool.impl.lb;

<<<<<<< HEAD
import java.io.InputStream;
import java.util.ArrayList;
import java.util.List;
import java.util.Random;
import java.util.Set;

=======
import com.netflix.dyno.connectionpool.Host;
>>>>>>> 0ef556bf
import com.netflix.dyno.connectionpool.exception.DynoException;
import com.netflix.dyno.connectionpool.exception.TimeoutException;
import com.netflix.dyno.connectionpool.impl.utils.CollectionUtils;
import com.netflix.dyno.connectionpool.impl.utils.CollectionUtils.Predicate;
import com.netflix.dyno.connectionpool.impl.utils.IOUtilities;
import org.apache.http.HttpResponse;
import org.apache.http.client.methods.HttpGet;
import org.apache.http.conn.ConnectTimeoutException;
import org.apache.http.impl.client.DefaultHttpClient;
import org.apache.http.impl.client.DefaultHttpRequestRetryHandler;
import org.apache.http.params.HttpConnectionParams;
import org.slf4j.Logger;
import org.slf4j.LoggerFactory;

import java.io.InputStream;
import java.util.ArrayList;
import java.util.List;
import java.util.Random;
import java.util.Set;

public class HttpEndpointBasedTokenMapSupplier extends AbstractTokenMapSupplier {

<<<<<<< HEAD
    private static final Logger Logger = LoggerFactory.getLogger(HttpEndpointBasedTokenMapSupplier.class);
=======
	private static final Logger Logger = LoggerFactory.getLogger(HttpEndpointBasedTokenMapSupplier.class);
	
	private static final String DefaultServerUrl = "http://{hostname}:{port}/REST/v1/admin/cluster_describe";
	private final String serverUrl;
	private static final Integer NumRetries = 2;
	private static final Integer defaultPort = 8080;
>>>>>>> 0ef556bf

    private static final String DefaultServerUrl = "http://{hostname}:8080/REST/v1/admin/cluster_describe";
    private final String serverUrl;
    private static final Integer NUM_RETRIES_PER_NODE = 2;
    private static final Integer NUM_RETRIER_ACROSS_NODES = 2;

    public HttpEndpointBasedTokenMapSupplier(int port) {
	this(DefaultServerUrl, port);
    }

    public HttpEndpointBasedTokenMapSupplier(String url, int port) {
	super(port);
	serverUrl = url;
    }

    /**
     * Tries to get topology information by randomly trying across nodes.
     */
    @Override
    public String getTopologyJsonPayload(Set<Host> activeHosts) {
	int count = NUM_RETRIER_ACROSS_NODES;
	String response;
	Exception lastEx = null;

	do {
	    try {
		response = getTopologyWithNodeRetry(activeHosts);
		if (response != null) {
		    return response;
		}
	    } catch (Exception e) {
		lastEx = e;
	    } finally {
		count--;
	    }
	} while ((count > 0));

	if (lastEx != null) {
	    if (lastEx instanceof ConnectTimeoutException) {
		throw new TimeoutException("Unable to obtain topology", lastEx);
	    }
	    throw new DynoException(lastEx);
	} else {
	    throw new DynoException("Could not contact dynomite for token map");
	}

<<<<<<< HEAD
    }

    @Override
    public String getTopologyJsonPayload(String hostname) {
	try {
	    return getResponseViaHttp(hostname);
	} catch (Exception e) {
	    throw new RuntimeException(e);
=======
	public HttpEndpointBasedTokenMapSupplier(String url, int port) {
        super(port);

		/**
		 * If no port is passed means -1 then we will substitute to defaultPort else the passed one.
		 */
		url = url.replace("{port}", (port > -1) ? Integer.toString(port) : Integer.toString(defaultPort));
		serverUrl = url;
>>>>>>> 0ef556bf
	}
    }

    private String getResponseViaHttp(String hostname) throws Exception {

	String url = serverUrl;
	url = url.replace("{hostname}", hostname);

	if (Logger.isDebugEnabled()) {
	    Logger.debug("Making http call to url: " + url);
	}

	DefaultHttpClient client = new DefaultHttpClient();
	client.getParams().setParameter(HttpConnectionParams.CONNECTION_TIMEOUT, 2000);
	client.getParams().setParameter(HttpConnectionParams.SO_TIMEOUT, 5000);

	DefaultHttpRequestRetryHandler retryhandler = new DefaultHttpRequestRetryHandler(NUM_RETRIER_ACROSS_NODES, true);
	client.setHttpRequestRetryHandler(retryhandler);

	HttpGet get = new HttpGet(url);

	HttpResponse response = client.execute(get);
	int statusCode = response.getStatusLine().getStatusCode();
	if (!(statusCode == 200)) {
	    Logger.error("Got non 200 status code from " + url);
	    return null;
	}

	InputStream in = null;
	try {
	    in = response.getEntity().getContent();
	    return IOUtilities.toString(in);
	} finally {
	    if (in != null) {
		in.close();
	    }
	}
    }

    /**
     * Finds a random host from the set of active hosts to perform
     * cluster_describe
     * 
     * @param activeHosts
     * @return a random host
     */
    private String getRandomHost(Set<Host> activeHosts) {
	Random random = new Random();

	List<Host> hostsUp = new ArrayList<Host>(CollectionUtils.filter(activeHosts, new Predicate<Host>() {

	    @Override
	    public boolean apply(Host x) {
		return x.isUp();
	    }
	}));

	return hostsUp.get(random.nextInt(hostsUp.size())).getHostAddress();
    }

    /**
     * Tries multiple nodes, and it only bubbles up the last node's exception.
     * We want to bubble up the exception in order for the last node to be
     * removed from the connection pool.
     * 
     * @param activeHosts
     * @return the topology from cluster_describe
     */
    private String getTopologyWithNodeRetry(Set<Host> activeHosts) {
	int count = NUM_RETRIES_PER_NODE;
	String nodeResponse;
	Exception lastEx;
	final String randomHost = getRandomHost(activeHosts);
	do {
	    try {
		lastEx = null;
		nodeResponse = getResponseViaHttp(randomHost);
		if (nodeResponse != null) {

		    Logger.info("Received topology from " + randomHost);
		    return nodeResponse;
		}
	    } catch (Exception e) {
		Logger.info("cannot get topology from : " + randomHost);
		lastEx = e;
	    } finally {
		count--;
	    }

	} while ((count > 0));

	if (lastEx != null) {
	    if (lastEx instanceof ConnectTimeoutException) {
		throw new TimeoutException("Unable to obtain topology", lastEx);
	    }
	    throw new DynoException(lastEx);
	} else {
	    throw new DynoException("Could not contact dynomite for token map");
	}

    }
}<|MERGE_RESOLUTION|>--- conflicted
+++ resolved
@@ -15,16 +15,7 @@
  */
 package com.netflix.dyno.connectionpool.impl.lb;
 
-<<<<<<< HEAD
-import java.io.InputStream;
-import java.util.ArrayList;
-import java.util.List;
-import java.util.Random;
-import java.util.Set;
-
-=======
 import com.netflix.dyno.connectionpool.Host;
->>>>>>> 0ef556bf
 import com.netflix.dyno.connectionpool.exception.DynoException;
 import com.netflix.dyno.connectionpool.exception.TimeoutException;
 import com.netflix.dyno.connectionpool.impl.utils.CollectionUtils;
@@ -47,21 +38,13 @@
 
 public class HttpEndpointBasedTokenMapSupplier extends AbstractTokenMapSupplier {
 
-<<<<<<< HEAD
     private static final Logger Logger = LoggerFactory.getLogger(HttpEndpointBasedTokenMapSupplier.class);
-=======
-	private static final Logger Logger = LoggerFactory.getLogger(HttpEndpointBasedTokenMapSupplier.class);
-	
-	private static final String DefaultServerUrl = "http://{hostname}:{port}/REST/v1/admin/cluster_describe";
-	private final String serverUrl;
-	private static final Integer NumRetries = 2;
-	private static final Integer defaultPort = 8080;
->>>>>>> 0ef556bf
 
     private static final String DefaultServerUrl = "http://{hostname}:8080/REST/v1/admin/cluster_describe";
     private final String serverUrl;
     private static final Integer NUM_RETRIES_PER_NODE = 2;
     private static final Integer NUM_RETRIER_ACROSS_NODES = 2;
+    private static final Integer defaultPort = 8080;
 
     public HttpEndpointBasedTokenMapSupplier(int port) {
 	this(DefaultServerUrl, port);
@@ -69,7 +52,22 @@
 
     public HttpEndpointBasedTokenMapSupplier(String url, int port) {
 	super(port);
+
+	/**
+	 * If no port is passed means -1 then we will substitute to defaultPort
+	 * else the passed one.
+	 */
+	url = url.replace("{port}", (port > -1) ? Integer.toString(port) : Integer.toString(defaultPort));
 	serverUrl = url;
+    }
+
+    @Override
+    public String getTopologyJsonPayload(String hostname) {
+	try {
+	    return getResponseViaHttp(hostname);
+	} catch (Exception e) {
+	    throw new RuntimeException(e);
+	}
     }
 
     /**
@@ -103,26 +101,6 @@
 	    throw new DynoException("Could not contact dynomite for token map");
 	}
 
-<<<<<<< HEAD
-    }
-
-    @Override
-    public String getTopologyJsonPayload(String hostname) {
-	try {
-	    return getResponseViaHttp(hostname);
-	} catch (Exception e) {
-	    throw new RuntimeException(e);
-=======
-	public HttpEndpointBasedTokenMapSupplier(String url, int port) {
-        super(port);
-
-		/**
-		 * If no port is passed means -1 then we will substitute to defaultPort else the passed one.
-		 */
-		url = url.replace("{port}", (port > -1) ? Integer.toString(port) : Integer.toString(defaultPort));
-		serverUrl = url;
->>>>>>> 0ef556bf
-	}
     }
 
     private String getResponseViaHttp(String hostname) throws Exception {
@@ -138,7 +116,8 @@
 	client.getParams().setParameter(HttpConnectionParams.CONNECTION_TIMEOUT, 2000);
 	client.getParams().setParameter(HttpConnectionParams.SO_TIMEOUT, 5000);
 
-	DefaultHttpRequestRetryHandler retryhandler = new DefaultHttpRequestRetryHandler(NUM_RETRIER_ACROSS_NODES, true);
+	DefaultHttpRequestRetryHandler retryhandler = new DefaultHttpRequestRetryHandler(NUM_RETRIER_ACROSS_NODES,
+		true);
 	client.setHttpRequestRetryHandler(retryhandler);
 
 	HttpGet get = new HttpGet(url);
@@ -223,4 +202,5 @@
 	}
 
     }
+
 }