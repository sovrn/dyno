/**
 * Copyright 2016 Netflix, Inc.
 *
 * Licensed under the Apache License, Version 2.0 (the "License");
 * you may not use this file except in compliance with the License.
 * You may obtain a copy of the License at
 *
 *     http://www.apache.org/licenses/LICENSE-2.0
 *
 * Unless required by applicable law or agreed to in writing, software
 * distributed under the License is distributed on an "AS IS" BASIS,
 * WITHOUT WARRANTIES OR CONDITIONS OF ANY KIND, either express or implied.
 * See the License for the specific language governing permissions and
 * limitations under the License.
 */
package com.netflix.dyno.connectionpool.impl.lb;

import com.netflix.dyno.connectionpool.Host;
import com.netflix.dyno.connectionpool.exception.DynoException;
import com.netflix.dyno.connectionpool.exception.TimeoutException;
import com.netflix.dyno.connectionpool.impl.utils.CollectionUtils;
import com.netflix.dyno.connectionpool.impl.utils.CollectionUtils.Predicate;
import com.netflix.dyno.connectionpool.impl.utils.IOUtilities;
import org.apache.http.HttpResponse;
import org.apache.http.client.methods.HttpGet;
import org.apache.http.conn.ConnectTimeoutException;
import org.apache.http.impl.client.DefaultHttpClient;
import org.apache.http.impl.client.DefaultHttpRequestRetryHandler;
import org.apache.http.params.HttpConnectionParams;
import org.slf4j.Logger;
import org.slf4j.LoggerFactory;

import java.io.InputStream;
import java.util.ArrayList;
import java.util.List;
import java.util.Random;
import java.util.Set;

public class HttpEndpointBasedTokenMapSupplier extends AbstractTokenMapSupplier {

<<<<<<< HEAD
	private static final Logger Logger = LoggerFactory.getLogger(HttpEndpointBasedTokenMapSupplier.class);
	
	private static final String DefaultServerUrl = "http://{hostname}:8080/REST/v1/admin/cluster_describe";
	private final String serverUrl;
	private static final Integer NumRetries = 2;
	

    public HttpEndpointBasedTokenMapSupplier(String url) {
        serverUrl = url;
    }
    public HttpEndpointBasedTokenMapSupplier() {
        serverUrl = DefaultServerUrl;
    }
    public HttpEndpointBasedTokenMapSupplier(int port) {
        super(port);
        serverUrl = DefaultServerUrl;
        
    }
    public HttpEndpointBasedTokenMapSupplier(String url, int port) {
        super(port);
        serverUrl = url;
    }
=======
    private static final Logger Logger = LoggerFactory.getLogger(HttpEndpointBasedTokenMapSupplier.class);

    private static final String DefaultServerUrl = "http://{hostname}:{port}/REST/v1/admin/cluster_describe";
    private final String serverUrl;
    private static final Integer NUM_RETRIES_PER_NODE = 2;
    private static final Integer NUM_RETRIER_ACROSS_NODES = 2;
    private static final Integer defaultPort = 8080;

    public HttpEndpointBasedTokenMapSupplier(int port) {
	this(DefaultServerUrl, port);
    }

    public HttpEndpointBasedTokenMapSupplier(String url, int port) {
	super(port);

	/**
	 * If no port is passed means -1 then we will substitute to defaultPort
	 * else the passed one.
	 */
	url = url.replace("{port}", (port > -1) ? Integer.toString(port) : Integer.toString(defaultPort));
	serverUrl = url;
    }

    @Override
    public String getTopologyJsonPayload(String hostname) {
	try {
	    return getResponseViaHttp(hostname);
	} catch (Exception e) {
	    throw new RuntimeException(e);
	}
    }

    /**
     * Tries to get topology information by randomly trying across nodes.
     */
    @Override
    public String getTopologyJsonPayload(Set<Host> activeHosts) {
	int count = NUM_RETRIER_ACROSS_NODES;
	String response;
	Exception lastEx = null;
>>>>>>> 4eec6506

	do {
	    try {
		response = getTopologyWithNodeRetry(activeHosts);
		if (response != null) {
		    return response;
		}
	    } catch (Exception e) {
		lastEx = e;
	    } finally {
		count--;
	    }
	} while ((count > 0));

	if (lastEx != null) {
	    if (lastEx instanceof ConnectTimeoutException) {
		throw new TimeoutException("Unable to obtain topology", lastEx);
	    }
	    throw new DynoException(lastEx);
	} else {
	    throw new DynoException("Could not contact dynomite for token map");
	}

    }

    private String getResponseViaHttp(String hostname) throws Exception {

	String url = serverUrl;
	url = url.replace("{hostname}", hostname);

	if (Logger.isDebugEnabled()) {
	    Logger.debug("Making http call to url: " + url);
	}

	DefaultHttpClient client = new DefaultHttpClient();
	client.getParams().setParameter(HttpConnectionParams.CONNECTION_TIMEOUT, 2000);
	client.getParams().setParameter(HttpConnectionParams.SO_TIMEOUT, 5000);

	DefaultHttpRequestRetryHandler retryhandler = new DefaultHttpRequestRetryHandler(NUM_RETRIER_ACROSS_NODES,
		true);
	client.setHttpRequestRetryHandler(retryhandler);

	HttpGet get = new HttpGet(url);

	HttpResponse response = client.execute(get);
	int statusCode = response.getStatusLine().getStatusCode();
	if (!(statusCode == 200)) {
	    Logger.error("Got non 200 status code from " + url);
	    return null;
	}

	InputStream in = null;
	try {
	    in = response.getEntity().getContent();
	    return IOUtilities.toString(in);
	} finally {
	    if (in != null) {
		in.close();
	    }
	}
    }

    /**
     * Finds a random host from the set of active hosts to perform
     * cluster_describe
     * 
     * @param activeHosts
     * @return a random host
     */
    private String getRandomHost(Set<Host> activeHosts) {
	Random random = new Random();

	List<Host> hostsUp = new ArrayList<Host>(CollectionUtils.filter(activeHosts, new Predicate<Host>() {

	    @Override
	    public boolean apply(Host x) {
		return x.isUp();
	    }
	}));

	return hostsUp.get(random.nextInt(hostsUp.size())).getHostAddress();
    }

    /**
     * Tries multiple nodes, and it only bubbles up the last node's exception.
     * We want to bubble up the exception in order for the last node to be
     * removed from the connection pool.
     * 
     * @param activeHosts
     * @return the topology from cluster_describe
     */
    private String getTopologyWithNodeRetry(Set<Host> activeHosts) {
	int count = NUM_RETRIES_PER_NODE;
	String nodeResponse;
	Exception lastEx;
	final String randomHost = getRandomHost(activeHosts);
	do {
	    try {
		lastEx = null;
		nodeResponse = getResponseViaHttp(randomHost);
		if (nodeResponse != null) {

		    Logger.info("Received topology from " + randomHost);
		    return nodeResponse;
		}
	    } catch (Exception e) {
		Logger.info("cannot get topology from : " + randomHost);
		lastEx = e;
	    } finally {
		count--;
	    }

	} while ((count > 0));

	if (lastEx != null) {
	    if (lastEx instanceof ConnectTimeoutException) {
		throw new TimeoutException("Unable to obtain topology", lastEx);
	    }
	    throw new DynoException(lastEx);
	} else {
	    throw new DynoException("Could not contact dynomite for token map");
	}

    }

}<|MERGE_RESOLUTION|>--- conflicted
+++ resolved
@@ -38,38 +38,20 @@
 
 public class HttpEndpointBasedTokenMapSupplier extends AbstractTokenMapSupplier {
 
-<<<<<<< HEAD
-	private static final Logger Logger = LoggerFactory.getLogger(HttpEndpointBasedTokenMapSupplier.class);
-	
-	private static final String DefaultServerUrl = "http://{hostname}:8080/REST/v1/admin/cluster_describe";
-	private final String serverUrl;
-	private static final Integer NumRetries = 2;
-	
-
-    public HttpEndpointBasedTokenMapSupplier(String url) {
-        serverUrl = url;
-    }
-    public HttpEndpointBasedTokenMapSupplier() {
-        serverUrl = DefaultServerUrl;
-    }
-    public HttpEndpointBasedTokenMapSupplier(int port) {
-        super(port);
-        serverUrl = DefaultServerUrl;
-        
-    }
-    public HttpEndpointBasedTokenMapSupplier(String url, int port) {
-        super(port);
-        serverUrl = url;
-    }
-=======
+
     private static final Logger Logger = LoggerFactory.getLogger(HttpEndpointBasedTokenMapSupplier.class);
 
     private static final String DefaultServerUrl = "http://{hostname}:{port}/REST/v1/admin/cluster_describe";
-    private final String serverUrl;
     private static final Integer NUM_RETRIES_PER_NODE = 2;
     private static final Integer NUM_RETRIER_ACROSS_NODES = 2;
     private static final Integer defaultPort = 8080;
 
+    private final String serverUrl;
+
+    public HttpEndpointBasedTokenMapSupplier() {
+        this(DefaultServerUrl, defaultPort);
+    }
+    
     public HttpEndpointBasedTokenMapSupplier(int port) {
 	this(DefaultServerUrl, port);
     }
@@ -102,7 +84,6 @@
 	int count = NUM_RETRIER_ACROSS_NODES;
 	String response;
 	Exception lastEx = null;
->>>>>>> 4eec6506
 
 	do {
 	    try {
