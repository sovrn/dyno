/*******************************************************************************
 * Copyright 2011 Netflix
 * 
 * Licensed under the Apache License, Version 2.0 (the "License");
 * you may not use this file except in compliance with the License.
 * You may obtain a copy of the License at
 * 
 *   http://www.apache.org/licenses/LICENSE-2.0
 * 
 * Unless required by applicable law or agreed to in writing, software
 * distributed under the License is distributed on an "AS IS" BASIS,
 * WITHOUT WARRANTIES OR CONDITIONS OF ANY KIND, either express or implied.
 * See the License for the specific language governing permissions and
 * limitations under the License.
 ******************************************************************************/
package com.netflix.dyno.connectionpool;

import java.net.InetSocketAddress;

import com.netflix.dyno.connectionpool.impl.utils.ConfigUtils;

/**
 * Class encapsulating information about a host.
<<<<<<< HEAD
 * This is immutable except for the host status
=======
 * 
>>>>>>> 4eec6506
 * @author poberai
 * @author ipapapanagiotou
 *
 */
<<<<<<< HEAD
public class Host implements Comparable<Host> {
    public static final int DEFAULT_PORT = 8102; 
    public static final Host NO_HOST = new Host("UNKNOWN", "UNKNOWN", 0, "UNKNOWN");
    
	private final String hostname;
	private final String ipAddress;
	private final int port;
	private final InetSocketAddress socketAddress;
    private final String rack; 
	private Status status = Status.Down;

	

	
	public static enum Status {
		Up, Down;
	}
	
	public Host(String hostname, int port, String rack) {
		this(hostname, null, port, rack, Status.Down);
	}
	
	public Host(String hostname, String rack, Status status) {
		this(hostname, null, DEFAULT_PORT, rack, status);
	}
	
	public Host(String hostname, int port, String rack, Status status) {
		this(hostname, null, port, rack, status);
	}
	
	public Host(String hostname, String ipAddress, int port, String rack) {
		this(hostname, ipAddress, port, rack, Status.Down);
	}
	
	public Host(String hostname, String ipAddress, String rack, Status status) {
		this(hostname, ipAddress, DEFAULT_PORT, rack, status);
	}

	public Host(String name, String ipAddress, int port, String rack, Status status) {
		this.hostname = name;
		this.ipAddress = ipAddress;
		this.port = port;
		this.rack = rack;
		this.status = status;
		// Used for the unit tests to prevent host name resolution
		if(port != -1) {
		    this.socketAddress = new InetSocketAddress(name, port);
		} else { 
		    this.socketAddress = null;
		}


	}

	public String getHostAddress() {
		if (this.ipAddress != null) {
			return ipAddress;
		}
		return hostname;
	}
	
	public String getIpAddress() {
		return ipAddress;
	}
	
	public int getPort() {
		return port;
	}
	
=======
public class Host {

    private final String hostname;
    private final String ipAddress;
    private int port;
    private Status status = Status.Down;
    private InetSocketAddress socketAddress = null;

    private String rack;
    private String datacenter;

    public static enum Status {
	Up, Down;
    }
>>>>>>> 4eec6506

    public Host(String hostname, int port) {
	this(hostname, null, port, Status.Down);
    }

<<<<<<< HEAD
	public String getRack() {
		return rack;
	}
	
	
	public Host setStatus(Status condition) {
		status = condition;
		return this;
	}
	
	public boolean isUp() {
		return status == Status.Up;
	}
	
	public InetSocketAddress getSocketAddress() {
		return socketAddress;
	}
	


	@Override
	public int hashCode() {
		final int prime = 31;
		int result = 1;
		result = prime * result + ((hostname == null) ? 0 : hostname.hashCode());
		result = prime * result + ((rack == null) ? 0 : rack.hashCode());
		result = prime * result + port;
		return result;
	}

	@Override
	public boolean equals(Object obj) {
		if (this == obj) return true;
		if (obj == null) return false;
		
		if (getClass() != obj.getClass()) return false;
		
		Host other = (Host) obj;
		boolean equals = true;
		
		equals &= (hostname != null) ? hostname.equals(other.hostname) : other.hostname == null;
		equals &= (rack != null) ? rack.equals(other.rack) : other.rack == null;
		equals &= port == other.port;
		
		return equals;
	}
=======
    public Host(String hostname, Status status) {
	this(hostname, null, -1, status);
    }

    public Host(String hostname, int port, Status status) {
	this(hostname, null, port, status);
    }

    public Host(String hostname, String ipAddress, int port) {
	this(hostname, ipAddress, port, Status.Down);
    }
>>>>>>> 4eec6506

    public Host(String hostname, String ipAddress, Status status) {
	this(hostname, ipAddress, -1, status);
    }

    public Host(String name, String ipAddress, int port, Status status) {
	this.hostname = name;
	this.ipAddress = ipAddress;
	this.port = port;
	this.status = status;
	if (port != -1) {
	    this.socketAddress = new InetSocketAddress(name, port);
	}
    }

    public String getHostAddress() {
	if (this.ipAddress != null) {
	    return ipAddress;
	}
<<<<<<< HEAD

	@Override
	public int compareTo(Host o) {
	    int compared = this.hostname.compareTo(o.hostname);
	    if( compared != 0) {
		return compared;
	    }
	    compared = this.rack.compareTo(o.hostname);
	    if( compared != 0) {
		return compared;
	    }
	    return Integer.compare(this.port,o.port);
	}
=======
	return hostname;
    }

    public String getHostName() {
	return hostname;
    }

    public String getIpAddress() {
	return ipAddress;
    }

    public int getPort() {
	return port;
    }

    public Host setPort(int p) {
	this.port = p;
	this.socketAddress = new InetSocketAddress(hostname, port);
	return this;
    }

    public Status getStatus() {
	return status;
    }

    public String getRack() {
	return rack;
    }

    public Host setRack(String rack) {
	this.rack = rack;
	setDatacenter(rack);
	return this;
    }

    public String getDatacenter() {
	return datacenter;
    }

    private void setDatacenter(String rack) {
	this.datacenter = ConfigUtils.getDataCenter(rack);
    }

    public Host setStatus(Status condition) {
	status = condition;
	return this;
    }

    public boolean isUp() {
	return status == Status.Up;
    }

    public InetSocketAddress getSocketAddress() {
	return socketAddress;
    }

    public static final Host NO_HOST = new Host("UNKNOWN", "UNKNOWN", 0);

    @Override
    public int hashCode() {
	final int prime = 31;
	int result = 1;
	result = prime * result + ((hostname == null) ? 0 : hostname.hashCode());
	result = prime * result + ((rack == null) ? 0 : rack.hashCode());
	return result;
    }

    @Override
    public boolean equals(Object obj) {
	if (this == obj)
	    return true;
	if (obj == null)
	    return false;

	if (getClass() != obj.getClass())
	    return false;

	Host other = (Host) obj;
	boolean equals = true;

	equals &= (hostname != null) ? hostname.equals(other.hostname) : other.hostname == null;
	equals &= (rack != null) ? rack.equals(other.rack) : other.rack == null;

	return equals;
    }

    @Override
    public String toString() {
	return "Host [hostname=" + hostname + ", ipAddress=" + ipAddress + ", port=" + port + ", rack: " + rack
		+ ", datacenter: " + datacenter + ", status: " + status.name() + "]";
    }
>>>>>>> 4eec6506
}<|MERGE_RESOLUTION|>--- conflicted
+++ resolved
@@ -21,25 +21,24 @@
 
 /**
  * Class encapsulating information about a host.
-<<<<<<< HEAD
+ *
  * This is immutable except for the host status
-=======
- * 
->>>>>>> 4eec6506
+ *
  * @author poberai
  * @author ipapapanagiotou
  *
  */
-<<<<<<< HEAD
+
 public class Host implements Comparable<Host> {
-    public static final int DEFAULT_PORT = 8102; 
-    public static final Host NO_HOST = new Host("UNKNOWN", "UNKNOWN", 0, "UNKNOWN");
+        public static final int DEFAULT_PORT = 8102; 
+        public static final Host NO_HOST = new Host("UNKNOWN", "UNKNOWN", 0, "UNKNOWN");
     
 	private final String hostname;
 	private final String ipAddress;
 	private final int port;
 	private final InetSocketAddress socketAddress;
-    private final String rack; 
+        private final String rack; 
+        private final String datacenter;
 	private Status status = Status.Down;
 
 	
@@ -50,38 +49,41 @@
 	}
 	
 	public Host(String hostname, int port, String rack) {
-		this(hostname, null, port, rack, Status.Down);
+		this(hostname, null, port, rack, rack, Status.Down);
 	}
 	
 	public Host(String hostname, String rack, Status status) {
-		this(hostname, null, DEFAULT_PORT, rack, status);
+		this(hostname, null, DEFAULT_PORT, rack, rack, status);
 	}
 	
 	public Host(String hostname, int port, String rack, Status status) {
-		this(hostname, null, port, rack, status);
+		this(hostname, null, port, rack, rack, status);
 	}
 	
 	public Host(String hostname, String ipAddress, int port, String rack) {
-		this(hostname, ipAddress, port, rack, Status.Down);
+		this(hostname, ipAddress, port, rack, rack, Status.Down);
 	}
 	
 	public Host(String hostname, String ipAddress, String rack, Status status) {
-		this(hostname, ipAddress, DEFAULT_PORT, rack, status);
+		this(hostname, ipAddress, DEFAULT_PORT, rack, rack, status);
 	}
 
-	public Host(String name, String ipAddress, int port, String rack, Status status) {
+	public Host(String name, String ipAddress, int port, String rack, String datacenter,  Status status) {
 		this.hostname = name;
 		this.ipAddress = ipAddress;
 		this.port = port;
 		this.rack = rack;
 		this.status = status;
+		
+		this.datacenter = ConfigUtils.getDataCenter(datacenter);
+		
 		// Used for the unit tests to prevent host name resolution
 		if(port != -1) {
 		    this.socketAddress = new InetSocketAddress(name, port);
 		} else { 
 		    this.socketAddress = null;
 		}
-
+		
 
 	}
 
@@ -92,6 +94,10 @@
 		return hostname;
 	}
 	
+	public String getHostName() {
+            return hostname;
+	}
+	
 	public String getIpAddress() {
 		return ipAddress;
 	}
@@ -100,28 +106,7 @@
 		return port;
 	}
 	
-=======
-public class Host {
 
-    private final String hostname;
-    private final String ipAddress;
-    private int port;
-    private Status status = Status.Down;
-    private InetSocketAddress socketAddress = null;
-
-    private String rack;
-    private String datacenter;
-
-    public static enum Status {
-	Up, Down;
-    }
->>>>>>> 4eec6506
-
-    public Host(String hostname, int port) {
-	this(hostname, null, port, Status.Down);
-    }
-
-<<<<<<< HEAD
 	public String getRack() {
 		return rack;
 	}
@@ -168,39 +153,7 @@
 		
 		return equals;
 	}
-=======
-    public Host(String hostname, Status status) {
-	this(hostname, null, -1, status);
-    }
 
-    public Host(String hostname, int port, Status status) {
-	this(hostname, null, port, status);
-    }
-
-    public Host(String hostname, String ipAddress, int port) {
-	this(hostname, ipAddress, port, Status.Down);
-    }
->>>>>>> 4eec6506
-
-    public Host(String hostname, String ipAddress, Status status) {
-	this(hostname, ipAddress, -1, status);
-    }
-
-    public Host(String name, String ipAddress, int port, Status status) {
-	this.hostname = name;
-	this.ipAddress = ipAddress;
-	this.port = port;
-	this.status = status;
-	if (port != -1) {
-	    this.socketAddress = new InetSocketAddress(name, port);
-	}
-    }
-
-    public String getHostAddress() {
-	if (this.ipAddress != null) {
-	    return ipAddress;
-	}
-<<<<<<< HEAD
 
 	@Override
 	public int compareTo(Host o) {
@@ -214,97 +167,16 @@
 	    }
 	    return Integer.compare(this.port,o.port);
 	}
-=======
-	return hostname;
-    }
 
-    public String getHostName() {
-	return hostname;
-    }
-
-    public String getIpAddress() {
-	return ipAddress;
-    }
-
-    public int getPort() {
-	return port;
-    }
-
-    public Host setPort(int p) {
-	this.port = p;
-	this.socketAddress = new InetSocketAddress(hostname, port);
-	return this;
-    }
-
-    public Status getStatus() {
-	return status;
-    }
-
-    public String getRack() {
-	return rack;
-    }
-
-    public Host setRack(String rack) {
-	this.rack = rack;
-	setDatacenter(rack);
-	return this;
-    }
-
-    public String getDatacenter() {
-	return datacenter;
-    }
-
-    private void setDatacenter(String rack) {
-	this.datacenter = ConfigUtils.getDataCenter(rack);
-    }
-
-    public Host setStatus(Status condition) {
-	status = condition;
-	return this;
-    }
-
-    public boolean isUp() {
-	return status == Status.Up;
-    }
-
-    public InetSocketAddress getSocketAddress() {
-	return socketAddress;
-    }
-
-    public static final Host NO_HOST = new Host("UNKNOWN", "UNKNOWN", 0);
-
-    @Override
-    public int hashCode() {
-	final int prime = 31;
-	int result = 1;
-	result = prime * result + ((hostname == null) ? 0 : hostname.hashCode());
-	result = prime * result + ((rack == null) ? 0 : rack.hashCode());
-	return result;
-    }
-
-    @Override
-    public boolean equals(Object obj) {
-	if (this == obj)
-	    return true;
-	if (obj == null)
-	    return false;
-
-	if (getClass() != obj.getClass())
-	    return false;
-
-	Host other = (Host) obj;
-	boolean equals = true;
-
-	equals &= (hostname != null) ? hostname.equals(other.hostname) : other.hostname == null;
-	equals &= (rack != null) ? rack.equals(other.rack) : other.rack == null;
-
-	return equals;
-    }
-
-    @Override
-    public String toString() {
-	return "Host [hostname=" + hostname + ", ipAddress=" + ipAddress + ", port=" + port + ", rack: " + rack
-		+ ", datacenter: " + datacenter + ", status: " + status.name() + "]";
-    }
->>>>>>> 4eec6506
+        public String getDatacenter() {
+    	return datacenter;
+        }
+    
+     
+    
+        @Override
+        public String toString() {
+    	return "Host [hostname=" + hostname + ", ipAddress=" + ipAddress + ", port=" + port + ", rack: " + rack
+    		+ ", datacenter: " + datacenter + ", status: " + status.name() + "]";
+        }
 }