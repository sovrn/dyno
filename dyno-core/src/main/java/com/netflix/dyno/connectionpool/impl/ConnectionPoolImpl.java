/*******************************************************************************
 * Copyright 2011 Netflix
 * 
 * Licensed under the Apache License, Version 2.0 (the "License");
 * you may not use this file except in compliance with the License.
 * You may obtain a copy of the License at
 * 
 *   http://www.apache.org/licenses/LICENSE-2.0
 * 
 * Unless required by applicable law or agreed to in writing, software
 * distributed under the License is distributed on an "AS IS" BASIS,
 * WITHOUT WARRANTIES OR CONDITIONS OF ANY KIND, either express or implied.
 * See the License for the specific language governing permissions and
 * limitations under the License.
 ******************************************************************************/
package com.netflix.dyno.connectionpool.impl;

import java.lang.management.ManagementFactory;
import java.util.ArrayList;
import java.util.Collection;
import java.util.Collections;
import java.util.List;
import java.util.Map;
import java.util.concurrent.*;
import java.util.concurrent.atomic.AtomicBoolean;

import com.netflix.dyno.connectionpool.*;
import com.netflix.dyno.connectionpool.exception.FatalConnectionException;
import com.netflix.dyno.connectionpool.exception.PoolExhaustedException;
import org.slf4j.Logger;
import org.slf4j.LoggerFactory;

import com.netflix.dyno.connectionpool.exception.DynoException;
import com.netflix.dyno.connectionpool.exception.NoAvailableHostsException;
import com.netflix.dyno.connectionpool.impl.HostConnectionPoolFactory.Type;
import com.netflix.dyno.connectionpool.impl.health.ConnectionPoolHealthTracker;
import com.netflix.dyno.connectionpool.impl.lb.HostSelectionWithFallback;
import com.netflix.dyno.connectionpool.impl.utils.CollectionUtils;
import com.netflix.dyno.connectionpool.impl.utils.CollectionUtils.Predicate;

import javax.management.*;

/**
 * Main implementation class for {@link ConnectionPool} The pool deals with a
 * bunch of other components and brings together all the functionality for Dyno.
 * Hence this is where all the action happens.
 * 
 * Here are the top salient features of this class.
 * 
 * 1. Manages a collection of {@link HostConnectionPool}s for all the
 * {@link Host}s that it receives from the {@link HostSupplier}
 * 
 * 2. Manages adding and removing hosts as dictated by the HostSupplier.
 * 
 * 3. Enables execution of {@link Operation} using a {@link Connection} borrowed
 * from the {@link HostConnectionPool}s
 * 
 * 4. Employs a {@link HostSelectionStrategy} (basically Round Robin or Token
 * Aware) when executing operations
 * 
 * 5. Uses a health check monitor for tracking error rates from the execution of
 * operations. The health check monitor can then decide to recycle a given
 * HostConnectionPool, and execute requests using fallback HostConnectionPools
 * for remote DCs.
 * 
 * 6. Uses {@link RetryPolicy} when executing operations for better resilience
 * against transient failures.
 * 
 * @see {@link HostSupplier} {@link Host} {@link HostSelectionStrategy}
 * @see {@link Connection} {@link ConnectionFactory}
 *      {@link ConnectionPoolConfiguration} {@link ConnectionPoolMonitor}
 * @see {@link ConnectionPoolHealthTracker}
 * 
 * @author poberai
 *
 * @param <CL>
 */
public class ConnectionPoolImpl<CL> implements ConnectionPool<CL>, TopologyView {

    private static final Logger Logger = LoggerFactory.getLogger(ConnectionPoolImpl.class);

    private final ConcurrentHashMap<Host, HostConnectionPool<CL>> cpMap = new ConcurrentHashMap<Host, HostConnectionPool<CL>>();
    private final ConnectionPoolHealthTracker<CL> cpHealthTracker;

    private final HostConnectionPoolFactory<CL> hostConnPoolFactory;
    private final ConnectionFactory<CL> connFactory;
    private final ConnectionPoolConfiguration cpConfiguration;
    private final ConnectionPoolMonitor cpMonitor;

    private final ScheduledExecutorService idleThreadPool = Executors.newSingleThreadScheduledExecutor();

    private final HostsUpdater hostsUpdater;
    private final ScheduledExecutorService connPoolThreadPool = Executors.newScheduledThreadPool(1);

    private final AtomicBoolean started = new AtomicBoolean(false);
    private final AtomicBoolean idling = new AtomicBoolean(false);

    private HostSelectionWithFallback<CL> selectionStrategy;

    private Type poolType;

    public ConnectionPoolImpl(ConnectionFactory<CL> cFactory, ConnectionPoolConfiguration cpConfig,
	    ConnectionPoolMonitor cpMon) {
	this(cFactory, cpConfig, cpMon, Type.Sync);
    }

    public ConnectionPoolImpl(ConnectionFactory<CL> cFactory, ConnectionPoolConfiguration cpConfig,
	    ConnectionPoolMonitor cpMon, Type type) {
	this.connFactory = cFactory;
	this.cpConfiguration = cpConfig;
	this.cpMonitor = cpMon;
	this.poolType = type;

	this.cpHealthTracker = new ConnectionPoolHealthTracker<CL>(cpConfiguration, connPoolThreadPool);

	switch (type) {
	case Sync:
	    hostConnPoolFactory = new SyncHostConnectionPoolFactory();
	    break;
	case Async:
	    hostConnPoolFactory = new AsyncHostConnectionPoolFactory();
	    break;
	default:
	    throw new RuntimeException("unknown type");
	}
	;

	this.hostsUpdater = new HostsUpdater(cpConfiguration.getHostSupplier());

    }

    public String getName() {
	return cpConfiguration.getName();
    }

    public ConnectionPoolMonitor getMonitor() {
	return cpMonitor;
    }

    public ConnectionPoolHealthTracker<CL> getHealthTracker() {
	return cpHealthTracker;
    }

    @Override
    public boolean isIdle() {
	return idling.get();
    }

    @Override
    public boolean addHost(Host host) {
	return addHost(host, true);
    }

    public boolean addHost(Host host, boolean refreshLoadBalancer) {

	host.setPort(cpConfiguration.getPort());

	HostConnectionPool<CL> connPool = cpMap.get(host);

	if (connPool != null) {
	    if (Logger.isDebugEnabled()) {
		Logger.debug("HostConnectionPool already exists for host: " + host + ", ignoring addHost");
	    }
	    return false;
	}

<<<<<<< HEAD
	public boolean addHost(Host host, boolean refreshLoadBalancer) {
		
		
		HostConnectionPool<CL> connPool = cpMap.get(host);
		
		if (connPool != null) {
			if (Logger.isDebugEnabled()) {
				Logger.debug("HostConnectionPool already exists for host: " + host + ", ignoring addHost");
			}
			return false;
		}
		
		final HostConnectionPool<CL> hostPool = hostConnPoolFactory.createHostConnectionPool(host, this);
		
		HostConnectionPool<CL> prevPool = cpMap.putIfAbsent(host, hostPool);
		if (prevPool == null) {
			// This is the first time we are adding this pool. 
			Logger.info("Adding host connection pool for host: " + host);
			
			try {
				int primed = hostPool.primeConnections();
                Logger.info("Successfully primed " + primed + " of " + cpConfiguration.getMaxConnsPerHost() + " to " + host);
=======
	final HostConnectionPool<CL> hostPool = hostConnPoolFactory.createHostConnectionPool(host, this);

	HostConnectionPool<CL> prevPool = cpMap.putIfAbsent(host, hostPool);
	if (prevPool == null) {
	    // This is the first time we are adding this pool.
	    Logger.info("Adding host connection pool for host: " + host);
>>>>>>> 4eec6506

	    try {
		int primed = hostPool.primeConnections();
		Logger.info("Successfully primed " + primed + " of " + cpConfiguration.getMaxConnsPerHost() + " to "
			+ host);

		if (hostPool.isActive()) {
		    if (refreshLoadBalancer) {
			selectionStrategy.addHost(host, hostPool);
		    }

		    cpHealthTracker.initializePingHealthchecksForPool(hostPool);

		    cpMonitor.hostAdded(host, hostPool);

<<<<<<< HEAD
                return primed > 0;
			} catch (DynoException e) {
				Logger.info("Failed to init host pool for host: " + host, e);
				cpMap.remove(host);
				return false;
			}
		} else {
			return false;
		}
	}
	
	@Override
	public boolean removeHost(Host host) {
		HostConnectionPool<CL> hostPool = cpMap.remove(host);
		if (hostPool != null) {
			selectionStrategy.removeHost(host, hostPool);
			cpHealthTracker.removeHost(host);
			cpMonitor.hostRemoved(host);
			hostPool.shutdown();
            Logger.info(String.format("Remove host: Successfully removed host %s:%s from connection pool", host.getHostAddress(), host.getPort()));
            return true;
		} else {
            Logger.info(String.format("Remove host: Host %s:%s NOT FOUND in the connection pool", host.getHostAddress(), host.getPort()));
			return false;
=======
		} else {
		    Logger.info(
			    "Failed to prime enough connections to host " + host + " for it take traffic; will retry");
		    cpMap.remove(host);
>>>>>>> 4eec6506
		}

		return primed > 0;
	    } catch (DynoException e) {
		Logger.info("Failed to init host pool for host: " + host, e);
		cpMap.remove(host);
		return false;
	    }
	} else {
	    return false;
	}
    }

    @Override
    public boolean removeHost(Host host) {
	HostConnectionPool<CL> hostPool = cpMap.remove(host);
	if (hostPool != null) {
	    selectionStrategy.removeHost(host, hostPool);
	    cpHealthTracker.removeHost(host);
	    cpMonitor.hostRemoved(host);
	    hostPool.shutdown();
	    Logger.info(String.format("Remove host: Successfully removed host %s from connection pool",
		    host.getHostAddress()));
	    return true;
	} else {
	    Logger.info(String.format("Remove host: Host %s NOT FOUND in the connection pool", host.getHostAddress()));
	    return false;
	}
    }

    @Override
    public boolean isHostUp(Host host) {
	HostConnectionPool<CL> hostPool = cpMap.get(host);
	return (hostPool != null) ? hostPool.isActive() : false;
    }

    @Override
    public boolean hasHost(Host host) {
	return cpMap.get(host) != null;
    }

    @Override
    public List<HostConnectionPool<CL>> getActivePools() {

	return new ArrayList<HostConnectionPool<CL>>(
		CollectionUtils.filter(getPools(), new Predicate<HostConnectionPool<CL>>() {

		    @Override
		    public boolean apply(HostConnectionPool<CL> hostPool) {
			if (hostPool == null) {
			    return false;
			}
			return hostPool.isActive();
		    }
		}));
    }

    @Override
    public List<HostConnectionPool<CL>> getPools() {
	return new ArrayList<HostConnectionPool<CL>>(cpMap.values());
    }

    @Override
    public Future<Boolean> updateHosts(Collection<Host> hostsUp, Collection<Host> hostsDown) {
	Logger.debug(String.format("Updating hosts: UP=%s, DOWN=%s", hostsUp, hostsDown));
	boolean condition = false;
	if (hostsUp != null && !hostsUp.isEmpty()) {
	    for (Host hostUp : hostsUp) {
		condition |= addHost(hostUp);
	    }
	}
	if (hostsDown != null && !hostsDown.isEmpty()) {
	    for (Host hostDown : hostsDown) {
		condition |= removeHost(hostDown);
	    }
	}
	return getEmptyFutureTask(condition);
    }

    @Override
    public HostConnectionPool<CL> getHostPool(Host host) {
	return cpMap.get(host);
    }

    @Override
    public <R> OperationResult<R> executeWithFailover(Operation<CL, R> op) throws DynoException {

	// Start recording the operation
	long startTime = System.currentTimeMillis();

	RetryPolicy retry = cpConfiguration.getRetryPolicyFactory().getRetryPolicy();
	retry.begin();

	DynoException lastException = null;

<<<<<<< HEAD
				do {
					try {
					    	connection.getContext().setMetadata("host", connection.getHost().getHostAddress());
					    	connection.getContext().setMetadata("port", connection.getHost().getPort());
						OperationResult<R> result = connection.execute(op);
=======
	do {
	    Connection<CL> connection = null;
>>>>>>> 4eec6506

	    try {
		connection = selectionStrategy.getConnectionUsingRetryPolicy(op,
			cpConfiguration.getMaxTimeoutWhenExhausted(), TimeUnit.MILLISECONDS, retry);

		OperationResult<R> result = connection.execute(op);

		// Add context to the result from the successful execution
		result.setNode(connection.getHost()).addMetadata(connection.getContext().getAll());

		retry.success();
		cpMonitor.incOperationSuccess(connection.getHost(), System.currentTimeMillis() - startTime);

		return result;

	    } catch (NoAvailableHostsException e) {
		cpMonitor.incOperationFailure(null, e);

		throw e;
	    } catch (PoolExhaustedException e) {
		Logger.warn("Pool exhausted: " + e.getMessage());
		cpMonitor.incOperationFailure(null, e);
		cpHealthTracker.trackConnectionError(e.getHostConnectionPool(), e);
	    } catch (DynoException e) {

		retry.failure(e);
		lastException = e;

		if (connection != null) {
		    cpMonitor.incOperationFailure(connection.getHost(), e);

		    if (retry.allowRetry()) {
			cpMonitor.incFailover(connection.getHost(), e);
		    }

		    // Track the connection health so that the pool can be
		    // purged at a later point
		    cpHealthTracker.trackConnectionError(connection.getParentConnectionPool(), lastException);
		} else {
		    cpMonitor.incOperationFailure(null, e);
		}

	    } catch (Throwable t) {
		throw new RuntimeException(t);
	    } finally {
		if (connection != null) {
		    if (connection.getLastException() != null
			    && connection.getLastException() instanceof FatalConnectionException) {
			Logger.warn("Received FatalConnectionException; closing connection "
				+ connection.getContext().getAll() + " to host "
				+ connection.getParentConnectionPool().getHost());
			connection.getParentConnectionPool().closeConnection(connection);
			// note - don't increment connection closed metric here;
			// it's done in closeConnection
		    } else {
			connection.getContext().reset();
			connection.getParentConnectionPool().returnConnection(connection);
		    }
		}
	    }

	} while (retry.allowRetry());

	throw lastException;
    }

    @Override
    public <R> Collection<OperationResult<R>> executeWithRing(Operation<CL, R> op) throws DynoException {

	// Start recording the operation
	long startTime = System.currentTimeMillis();

	Collection<Connection<CL>> connections = selectionStrategy
		.getConnectionsToRing(cpConfiguration.getMaxTimeoutWhenExhausted(), TimeUnit.MILLISECONDS);

	LinkedBlockingQueue<Connection<CL>> connQueue = new LinkedBlockingQueue<Connection<CL>>();
	connQueue.addAll(connections);

	List<OperationResult<R>> results = new ArrayList<OperationResult<R>>();

	DynoException lastException = null;

	try {
	    while (!connQueue.isEmpty()) {

		Connection<CL> connection = connQueue.poll();

		RetryPolicy retry = cpConfiguration.getRetryPolicyFactory().getRetryPolicy();
		retry.begin();

		do {
		    try {
			connection.getContext().setMetadata("host", connection.getHost().getHostAddress());
			OperationResult<R> result = connection.execute(op);

			// Add context to the result from the successful
			// execution
			result.setNode(connection.getHost()).addMetadata(connection.getContext().getAll());

			retry.success();
			cpMonitor.incOperationSuccess(connection.getHost(), System.currentTimeMillis() - startTime);

			results.add(result);

		    } catch (NoAvailableHostsException e) {
			cpMonitor.incOperationFailure(null, e);

			throw e;
		    } catch (DynoException e) {

			retry.failure(e);
			lastException = e;

			cpMonitor.incOperationFailure(connection != null ? connection.getHost() : null, e);

			// Track the connection health so that the pool can be
			// purged at a later point
			if (connection != null) {
			    cpHealthTracker.trackConnectionError(connection.getParentConnectionPool(), lastException);
			}

		    } catch (Throwable t) {
			throw new RuntimeException(t);
		    } finally {
			connection.getContext().reset();
			connection.getParentConnectionPool().returnConnection(connection);
		    }

		} while (retry.allowRetry());
	    }

	    // we fail the entire operation on a partial failure. hence need to
	    // clean up the rest of the pending connections
	} finally {
	    List<Connection<CL>> remainingConns = new ArrayList<Connection<CL>>();
	    connQueue.drainTo(remainingConns);
	    for (Connection<CL> connectionToClose : remainingConns) {
		try {
		    connectionToClose.getContext().reset();
		    connectionToClose.getParentConnectionPool().returnConnection(connectionToClose);
		} catch (Throwable t) {

		}
	    }
	}

	if (lastException != null) {
	    throw lastException;
	} else {
	    return results;
	}
    }

    /**
     * Use with EXTREME CAUTION. Connection that is borrowed must be returned,
     * else we will have connection pool exhaustion
     * 
     * @param baseOperation
     * @return
     */
    public <R> Connection<CL> getConnectionForOperation(BaseOperation<CL, R> baseOperation) {
	return selectionStrategy.getConnection(baseOperation, cpConfiguration.getMaxTimeoutWhenExhausted(),
		TimeUnit.MILLISECONDS);
    }

    @Override
    public void shutdown() {

	if (started.get()) {
	    for (Host host : cpMap.keySet()) {
		removeHost(host);
	    }
	    cpHealthTracker.stop();
	    hostsUpdater.stop();
	    connPoolThreadPool.shutdownNow();
	    deregisterMonitorConsoleMBean();
	}
    }

    @Override
    public Future<Boolean> start() throws DynoException {

	if (started.get()) {
	    return getEmptyFutureTask(false);
	}

	HostSupplier hostSupplier = cpConfiguration.getHostSupplier();
	if (hostSupplier == null) {
	    throw new DynoException("Host supplier not configured!");
	}

	HostStatusTracker hostStatus = hostsUpdater.refreshHosts();
	cpMonitor.setHostCount(hostStatus.getHostCount());
	Collection<Host> hostsUp = hostStatus.getActiveHosts();

	if (hostsUp == null || hostsUp.isEmpty()) {
	    throw new NoAvailableHostsException("No available hosts when starting connection pool");
	}

	final ExecutorService threadPool = Executors.newFixedThreadPool(Math.max(10, hostsUp.size()));
	final List<Future<Void>> futures = new ArrayList<Future<Void>>();

	for (final Host host : hostsUp) {

	    // Add host connection pool, but don't init the load balancer yet
	    futures.add(threadPool.submit(new Callable<Void>() {

		@Override
		public Void call() throws Exception {
		    addHost(host, false);
		    return null;
		}
	    }));
	}

	try {
	    for (Future<Void> future : futures) {
		try {
		    future.get();
		} catch (InterruptedException e) {
		    // do nothing
		} catch (ExecutionException e) {
		    throw new RuntimeException(e);
		}
	    }
	} finally {
	    threadPool.shutdownNow();
	}

	boolean success = started.compareAndSet(false, true);
	if (success) {
	    idling.set(false);
	    idleThreadPool.shutdownNow();
	    selectionStrategy = initSelectionStrategy();
	    cpHealthTracker.start();

	    connPoolThreadPool.scheduleWithFixedDelay(new Runnable() {

		@Override
		public void run() {
		    try {
			HostStatusTracker hostStatus = hostsUpdater.refreshHosts();
			cpMonitor.setHostCount(hostStatus.getHostCount());
			Logger.debug(hostStatus.toString());
			updateHosts(hostStatus.getActiveHosts(), hostStatus.getInactiveHosts());
		    } catch (Throwable throwable) {
			Logger.error("Failed to update hosts cache", throwable);
		    }
		}

	    }, 15 * 1000, 30 * 1000, TimeUnit.MILLISECONDS);

	    MonitorConsole.getInstance().registerConnectionPool(this);

	    registerMonitorConsoleMBean(MonitorConsole.getInstance());

	}

	return getEmptyFutureTask(true);
    }

    @Override
    public void idle() {
	if (this.started.get()) {
	    throw new IllegalStateException("Cannot move from started to idle once the pool has been started");
	}

	if (idling.compareAndSet(false, true)) {
	    idleThreadPool.scheduleAtFixedRate(new Runnable() {
		@Override
		public void run() {
		    if (!started.get()) {
			try {
			    HostStatusTracker hostStatus = hostsUpdater.refreshHosts();
			    cpMonitor.setHostCount(hostStatus.getHostCount());
			    Collection<Host> hostsUp = hostStatus.getActiveHosts();
			    if (hostsUp.size() > 0) {
				Logger.debug("Found hosts while IDLING; starting the connection pool");
				start().get();
			    }
			} catch (NoAvailableHostsException nah) {
			    Logger.debug("No hosts found, will continue IDLING");
			} catch (DynoException de) {
			    Logger.warn("Attempt to start connection pool FAILED", de);
			} catch (Exception e) {
			    Logger.warn("Attempt to start connection pool FAILED", e);
			}
		    }
		}
	    }, 30, 60, TimeUnit.SECONDS);
	}
    }

    @Override
    public ConnectionPoolConfiguration getConfiguration() {
	return cpConfiguration;
    }

    private void registerMonitorConsoleMBean(MonitorConsoleMBean bean) {
	final MBeanServer server = ManagementFactory.getPlatformMBeanServer();
	try {
	    ObjectName objectName = new ObjectName(MonitorConsole.OBJECT_NAME);
	    if (!server.isRegistered(objectName)) {
		server.registerMBean(bean, objectName);
		Logger.info("registered mbean " + objectName);
	    } else {
		Logger.info("mbean " + objectName + " has already been registered !");
	    }
	} catch (MalformedObjectNameException | InstanceAlreadyExistsException | MBeanRegistrationException
		| NotCompliantMBeanException ex) {
	    Logger.error("Unable to register MonitorConsole mbean ", ex);
	}
    }

    private void deregisterMonitorConsoleMBean() {
	final MBeanServer server = ManagementFactory.getPlatformMBeanServer();
	try {
	    ObjectName objectName = new ObjectName(MonitorConsole.OBJECT_NAME);
	    if (server.isRegistered(objectName)) {
		server.unregisterMBean(objectName);
		Logger.info("deregistered mbean " + objectName);
	    }
	} catch (MalformedObjectNameException | MBeanRegistrationException | InstanceNotFoundException ex) {
	    Logger.error("Unable to deregister MonitorConsole mbean ", ex);
	}

    }

    private HostSelectionWithFallback<CL> initSelectionStrategy() {

	if (cpConfiguration.getTokenSupplier() == null) {
	    throw new RuntimeException("TokenMapSupplier not configured");
	}
	HostSelectionWithFallback<CL> selection = new HostSelectionWithFallback<CL>(cpConfiguration, cpMonitor);
	selection.initWithHosts(cpMap);
	return selection;
    }

    private Future<Boolean> getEmptyFutureTask(final Boolean condition) {

	FutureTask<Boolean> future = new FutureTask<Boolean>(new Callable<Boolean>() {
	    @Override
	    public Boolean call() throws Exception {
		return condition;
	    }
	});

	future.run();
	return future;
    }

    private class SyncHostConnectionPoolFactory implements HostConnectionPoolFactory<CL> {

	@Override
	public HostConnectionPool<CL> createHostConnectionPool(Host host, ConnectionPoolImpl<CL> parentPoolImpl) {
	    return new HostConnectionPoolImpl<CL>(host, connFactory, cpConfiguration, cpMonitor);
	}
    }

    private class AsyncHostConnectionPoolFactory implements HostConnectionPoolFactory<CL> {

	@Override
	public HostConnectionPool<CL> createHostConnectionPool(Host host, ConnectionPoolImpl<CL> parentPoolImpl) {
	    return new SimpleAsyncConnectionPoolImpl<CL>(host, connFactory, cpConfiguration, cpMonitor);
	}
    }

    @Override
    public <R> ListenableFuture<OperationResult<R>> executeAsync(AsyncOperation<CL, R> op) throws DynoException {

	DynoException lastException = null;
	Connection<CL> connection = null;
	long startTime = System.currentTimeMillis();

	try {
	    connection = selectionStrategy.getConnection(op, cpConfiguration.getMaxTimeoutWhenExhausted(),
		    TimeUnit.MILLISECONDS);

	    ListenableFuture<OperationResult<R>> futureResult = connection.executeAsync(op);

	    cpMonitor.incOperationSuccess(connection.getHost(), System.currentTimeMillis() - startTime);

	    return futureResult;

	} catch (NoAvailableHostsException e) {
	    cpMonitor.incOperationFailure(null, e);
	    throw e;
	} catch (DynoException e) {

	    lastException = e;
	    cpMonitor.incOperationFailure(connection != null ? connection.getHost() : null, e);

	    // Track the connection health so that the pool can be purged at a
	    // later point
	    if (connection != null) {
		cpHealthTracker.trackConnectionError(connection.getParentConnectionPool(), lastException);
	    }

	} catch (Throwable t) {
	    t.printStackTrace();
	} finally {
	    if (connection != null) {
		connection.getParentConnectionPool().returnConnection(connection);
	    }
	}
	return null;
    }

    public TokenPoolTopology getTopology() {
	return selectionStrategy.getTokenPoolTopology();
    }

    @Override
    public Map<String, List<TokenPoolTopology.TokenStatus>> getTopologySnapshot() {
	return Collections.unmodifiableMap(selectionStrategy.getTokenPoolTopology().getAllTokens());
    }

    @Override
    public Long getTokenForKey(String key) {
	if (cpConfiguration
		.getLoadBalancingStrategy() == ConnectionPoolConfiguration.LoadBalancingStrategy.TokenAware) {
	    return selectionStrategy.getTokenForKey(key);
	}

	return null;
    }
}<|MERGE_RESOLUTION|>--- conflicted
+++ resolved
@@ -153,7 +153,7 @@
 
     public boolean addHost(Host host, boolean refreshLoadBalancer) {
 
-	host.setPort(cpConfiguration.getPort());
+	//host.setPort(cpConfiguration.getPort());
 
 	HostConnectionPool<CL> connPool = cpMap.get(host);
 
@@ -164,37 +164,13 @@
 	    return false;
 	}
 
-<<<<<<< HEAD
-	public boolean addHost(Host host, boolean refreshLoadBalancer) {
-		
-		
-		HostConnectionPool<CL> connPool = cpMap.get(host);
-		
-		if (connPool != null) {
-			if (Logger.isDebugEnabled()) {
-				Logger.debug("HostConnectionPool already exists for host: " + host + ", ignoring addHost");
-			}
-			return false;
-		}
-		
-		final HostConnectionPool<CL> hostPool = hostConnPoolFactory.createHostConnectionPool(host, this);
-		
-		HostConnectionPool<CL> prevPool = cpMap.putIfAbsent(host, hostPool);
-		if (prevPool == null) {
-			// This is the first time we are adding this pool. 
-			Logger.info("Adding host connection pool for host: " + host);
-			
-			try {
-				int primed = hostPool.primeConnections();
-                Logger.info("Successfully primed " + primed + " of " + cpConfiguration.getMaxConnsPerHost() + " to " + host);
-=======
+
 	final HostConnectionPool<CL> hostPool = hostConnPoolFactory.createHostConnectionPool(host, this);
 
 	HostConnectionPool<CL> prevPool = cpMap.putIfAbsent(host, hostPool);
 	if (prevPool == null) {
 	    // This is the first time we are adding this pool.
 	    Logger.info("Adding host connection pool for host: " + host);
->>>>>>> 4eec6506
 
 	    try {
 		int primed = hostPool.primeConnections();
@@ -210,37 +186,10 @@
 
 		    cpMonitor.hostAdded(host, hostPool);
 
-<<<<<<< HEAD
-                return primed > 0;
-			} catch (DynoException e) {
-				Logger.info("Failed to init host pool for host: " + host, e);
-				cpMap.remove(host);
-				return false;
-			}
-		} else {
-			return false;
-		}
-	}
-	
-	@Override
-	public boolean removeHost(Host host) {
-		HostConnectionPool<CL> hostPool = cpMap.remove(host);
-		if (hostPool != null) {
-			selectionStrategy.removeHost(host, hostPool);
-			cpHealthTracker.removeHost(host);
-			cpMonitor.hostRemoved(host);
-			hostPool.shutdown();
-            Logger.info(String.format("Remove host: Successfully removed host %s:%s from connection pool", host.getHostAddress(), host.getPort()));
-            return true;
-		} else {
-            Logger.info(String.format("Remove host: Host %s:%s NOT FOUND in the connection pool", host.getHostAddress(), host.getPort()));
-			return false;
-=======
 		} else {
 		    Logger.info(
 			    "Failed to prime enough connections to host " + host + " for it take traffic; will retry");
 		    cpMap.remove(host);
->>>>>>> 4eec6506
 		}
 
 		return primed > 0;
@@ -336,21 +285,16 @@
 
 	DynoException lastException = null;
 
-<<<<<<< HEAD
-				do {
-					try {
-					    	connection.getContext().setMetadata("host", connection.getHost().getHostAddress());
-					    	connection.getContext().setMetadata("port", connection.getHost().getPort());
-						OperationResult<R> result = connection.execute(op);
-=======
 	do {
 	    Connection<CL> connection = null;
->>>>>>> 4eec6506
 
 	    try {
 		connection = selectionStrategy.getConnectionUsingRetryPolicy(op,
 			cpConfiguration.getMaxTimeoutWhenExhausted(), TimeUnit.MILLISECONDS, retry);
 
+		connection.getContext().setMetadata("host", connection.getHost().getHostAddress());
+                connection.getContext().setMetadata("port", connection.getHost().getPort());
+                
 		OperationResult<R> result = connection.execute(op);
 
 		// Add context to the result from the successful execution
