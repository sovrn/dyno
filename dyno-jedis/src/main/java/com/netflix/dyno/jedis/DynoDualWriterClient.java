--- conflicted
+++ resolved
@@ -186,21 +186,6 @@
         writeAsync(key, new Callable<OperationResult<Long>>() {
             @Override
             public OperationResult<Long> call() throws Exception {
-<<<<<<< HEAD
-                return DynoDualWriterClient.super.d_append(key, value);
-            }
-        });
-
-        return targetClient.d_append(key, value);
-    }
-
-    @Override
-    public String hmset(final String key, final Map<String, String> hash) {
-        return this.d_hmset(key, hash).getResult();
-    }
-
-    @Override
-=======
                 return shadowClient.d_append(key, value);
             }
         });
@@ -210,24 +195,15 @@
     }
 
     @Override
->>>>>>> 4eec6506
     public OperationResult<String> d_hmset(final String key, final Map<String, String> hash) {
         writeAsync(key, new Callable<OperationResult<String>>(){
             @Override
             public OperationResult<String> call() throws Exception {
-<<<<<<< HEAD
-                return DynoDualWriterClient.super.d_hmset(key, hash);
-            }
-        });
-
-        return targetClient.d_hmset(key, hash);
-=======
                 return shadowClient.d_hmset(key, hash);
             }
         });
 
         return DynoDualWriterClient.super.d_hmset(key, hash);
->>>>>>> 4eec6506
     }
 
     @Override
@@ -240,19 +216,11 @@
         writeAsync(key, new Callable<OperationResult<Long>>() {
             @Override
             public OperationResult<Long> call() throws Exception {
-<<<<<<< HEAD
-                return DynoDualWriterClient.super.d_sadd(key, members);
-            }
-        });
-
-        return targetClient.d_sadd(key, members);
-=======
                 return shadowClient.d_sadd(key, members);
             }
         });
 
         return DynoDualWriterClient.super.d_sadd(key, members);
->>>>>>> 4eec6506
 
     }
 
@@ -266,19 +234,11 @@
         writeAsync(key, new Callable<OperationResult<Long>>() {
             @Override
             public OperationResult<Long> call() throws Exception {
-<<<<<<< HEAD
-                return DynoDualWriterClient.super.d_hset(key, field, value);
-            }
-        });
-
-        return targetClient.d_hset(key, field, value);
-=======
                 return shadowClient.d_hset(key, field, value);
             }
         });
 
         return DynoDualWriterClient.super.d_hset(key, field, value);
->>>>>>> 4eec6506
     }
 
     @Override
@@ -291,19 +251,11 @@
         writeAsync(key, new Callable<OperationResult<String>>() {
             @Override
             public OperationResult<String> call() throws Exception {
-<<<<<<< HEAD
-                return DynoDualWriterClient.super.d_set(key, value);
-            }
-        });
-
-        return targetClient.d_set(key, value);
-=======
                 return shadowClient.d_set(key, value);
             }
         });
 
         return DynoDualWriterClient.super.d_set(key, value);
->>>>>>> 4eec6506
     }
 
     @Override
@@ -316,19 +268,11 @@
         writeAsync(key, new Callable<OperationResult<String>>(){
             @Override
             public OperationResult<String> call() throws Exception {
-<<<<<<< HEAD
-                return DynoDualWriterClient.super.d_setex(key, seconds, value);
-            }
-        });
-
-        return targetClient.d_setex(key, seconds, value);
-=======
                 return shadowClient.d_setex(key, seconds, value);
             }
         });
 
         return DynoDualWriterClient.super.d_setex(key, seconds, value);
->>>>>>> 4eec6506
 
     }
 
